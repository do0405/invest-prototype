import os
import re
from datetime import datetime, timedelta
from typing import Optional, Dict, Any, Tuple

import pandas as pd
import yfinance as yf

<<<<<<< HEAD
=======

>>>>>>> f2e5a610
def use_local_only() -> bool:
    return os.getenv("USE_LOCAL_DATA_ONLY") == "1"

from config import DATA_US_DIR


class PriceCalculator:
    """가격 계산 및 조회 유틸리티"""

    @staticmethod
    def get_current_price(symbol: str) -> Optional[float]:
        """현재가 반환"""
<<<<<<< HEAD
=======

>>>>>>> f2e5a610
        if use_local_only():
            path = os.path.join(DATA_US_DIR, f"{symbol.upper()}.csv")
            if os.path.exists(path):
                try:
                    df = pd.read_csv(path)
                    if not df.empty:
                        return float(df.iloc[-1]['Close'])
                except Exception:
                    pass
            return None
<<<<<<< HEAD
=======

>>>>>>> f2e5a610
        try:
            hist = yf.Ticker(symbol).history(period="1d")
            if not hist.empty:
                return float(hist['Close'].iloc[-1])
        except Exception:
            pass
        return None

    @staticmethod
    def parse_price(price_str) -> Optional[float]:
        """문자열 가격을 실수로 변환"""
        try:
            if pd.isna(price_str) or price_str in ['없음', '시장가']:
                return None
            price_clean = re.sub(r'[^0-9.-]', '', str(price_str))
            return float(price_clean) if price_clean else None
        except (ValueError, TypeError):
            return None

    @staticmethod
    def calculate_stop_loss_price(entry_price: float, strategy_config: Dict, position_type: str = 'LONG') -> Optional[float]:
        """손절가 계산"""
        try:
            exit_conditions = strategy_config.get('exit_conditions', {})
            for condition in exit_conditions:
                if isinstance(condition, dict):
                    ctype = condition.get('type')
                    if ctype == 'stop_loss_percent':
                        percent = condition.get('value', 0)
                        return entry_price * (1 - percent / 100) if position_type == 'LONG' else entry_price * (1 + percent / 100)
                    if ctype == 'stop_loss_price':
                        return condition.get('value')

            default_pct = strategy_config.get('stop_loss_pct', 2.0)
            return entry_price * (1 - default_pct / 100) if position_type == 'LONG' else entry_price * (1 + default_pct / 100)
        except Exception as e:
            print(f"⚠️ 손절가 계산 실패: {e}")
            return None

    @staticmethod
    def calculate_profit_target_price(entry_price: float, strategy_config: Dict, position_type: str = 'LONG') -> Optional[float]:
        """목표가 계산"""
        try:
            exit_conditions = strategy_config.get('exit_conditions', {})
            for condition in exit_conditions:
                if isinstance(condition, dict):
                    ctype = condition.get('type')
                    if ctype == 'take_profit_percent':
                        percent = condition.get('value', 0)
                        return entry_price * (1 + percent / 100) if position_type == 'LONG' else entry_price * (1 - percent / 100)
                    if ctype == 'take_profit_price':
                        return condition.get('value')

            default_pct = strategy_config.get('profit_target_pct', 4.0)
            return entry_price * (1 + default_pct / 100) if position_type == 'LONG' else entry_price * (1 - default_pct / 100)
        except Exception as e:
            print(f"⚠️ 목표가 계산 실패: {e}")
            return None

    @staticmethod
    def calculate_return_percentage(entry_price: float, current_price: float, position_type: str = 'LONG') -> float:
        """수익률 계산"""
        try:
            if position_type == 'LONG':
                return (current_price - entry_price) / entry_price * 100
            return (entry_price - current_price) / entry_price * 100
        except Exception:
            return 0.0


<<<<<<< HEAD
        if use_local_only():
            path = os.path.join(DATA_US_DIR, f"{symbol.upper()}.csv")
            if os.path.exists(path):
                try:
                    df = pd.read_csv(path)
                    df['date'] = pd.to_datetime(df['date'])
                    df = df.sort_values('date')
                    df_recent = df.tail(days)
                    if not df_recent.empty:
                        latest = df_recent.iloc[-1]
                        return {
                            'high': float(latest['High']),
                            'low': float(latest['Low']),
                            'close': float(latest['Close']),
                            'open': float(latest['Open']),
                            'volume': float(latest['Volume'])
                        }
                except Exception:
                    pass
            return None

    @staticmethod
        purchase_dt = datetime.strptime(purchase_date, '%Y-%m-%d')
        next_day = purchase_dt + timedelta(days=1)

=======
    @staticmethod
    def get_recent_price_data(symbol: str, days: int = 5) -> Optional[Dict[str, float]]:
        """최근 가격 데이터 조회"""
>>>>>>> f2e5a610
        if use_local_only():
            path = os.path.join(DATA_US_DIR, f"{symbol.upper()}.csv")
            if os.path.exists(path):
                try:
                    df = pd.read_csv(path)
<<<<<<< HEAD
                    df['date'] = pd.to_datetime(df['date']).dt.date
                    for i in range(5):
                        target = next_day.date() + timedelta(days=i)
                        row = df[df['date'] == target]
                        if not row.empty:
                            return float(row.iloc[0]['Open'])
=======
                    df['date'] = pd.to_datetime(df['date'])
                    df = df.sort_values('date')
                    df_recent = df.tail(days)
                    if not df_recent.empty:
                        latest = df_recent.iloc[-1]
                        return {
                            'high': float(latest['High']),
                            'low': float(latest['Low']),
                            'close': float(latest['Close']),
                            'open': float(latest['Open']),
                            'volume': float(latest['Volume'])
                        }
>>>>>>> f2e5a610
                except Exception:
                    pass
            return None

        try:
            end_date = datetime.now()
            start_date = end_date - timedelta(days=days)
            hist = yf.Ticker(symbol).history(start=start_date.strftime('%Y-%m-%d'), end=end_date.strftime('%Y-%m-%d'))
            if hist.empty:
                return None
            latest = hist.iloc[-1]
            return {
                'high': float(latest['High']),
                'low': float(latest['Low']),
                'close': float(latest['Close']),
                'open': float(latest['Open']),
                'volume': float(latest['Volume'])
            }
        except Exception as e:
            print(f"⚠️ {symbol} 가격 데이터 조회 실패: {e}")
            return None

    @staticmethod
    def get_next_day_open_price(symbol: str, purchase_date: str) -> Optional[float]:
        """매수일 다음날 시가 반환"""

        purchase_dt = datetime.strptime(purchase_date, '%Y-%m-%d')
        next_day = purchase_dt + timedelta(days=1)

        if use_local_only():
            path = os.path.join(DATA_US_DIR, f"{symbol.upper()}.csv")
            if os.path.exists(path):
                try:
                    df = pd.read_csv(path)
                    df['date'] = pd.to_datetime(df['date']).dt.date
                    for i in range(5):
                        target = next_day.date() + timedelta(days=i)
                        row = df[df['date'] == target]
                        if not row.empty:
                            return float(row.iloc[0]['Open'])
                except Exception:
                    pass
            return None

        try:

            for i in range(5):
                check_date = next_day + timedelta(days=i)
                end_date = check_date + timedelta(days=1)
                hist = yf.Ticker(symbol).history(start=check_date.strftime('%Y-%m-%d'), end=end_date.strftime('%Y-%m-%d'))
                if not hist.empty:
                    return float(hist['Open'].iloc[0])
            return None
        except Exception as e:
            print(f"⚠️ {symbol} 다음날 시가 조회 실패: {e}")
            return None
<|MERGE_RESOLUTION|>--- conflicted
+++ resolved
@@ -6,10 +6,7 @@
 import pandas as pd
 import yfinance as yf
 
-<<<<<<< HEAD
-=======
 
->>>>>>> f2e5a610
 def use_local_only() -> bool:
     return os.getenv("USE_LOCAL_DATA_ONLY") == "1"
 
@@ -22,10 +19,7 @@
     @staticmethod
     def get_current_price(symbol: str) -> Optional[float]:
         """현재가 반환"""
-<<<<<<< HEAD
-=======
 
->>>>>>> f2e5a610
         if use_local_only():
             path = os.path.join(DATA_US_DIR, f"{symbol.upper()}.csv")
             if os.path.exists(path):
@@ -36,10 +30,7 @@
                 except Exception:
                     pass
             return None
-<<<<<<< HEAD
-=======
 
->>>>>>> f2e5a610
         try:
             hist = yf.Ticker(symbol).history(period="1d")
             if not hist.empty:
@@ -110,7 +101,6 @@
             return 0.0
 
 
-<<<<<<< HEAD
         if use_local_only():
             path = os.path.join(DATA_US_DIR, f"{symbol.upper()}.csv")
             if os.path.exists(path):
@@ -136,37 +126,19 @@
         purchase_dt = datetime.strptime(purchase_date, '%Y-%m-%d')
         next_day = purchase_dt + timedelta(days=1)
 
-=======
-    @staticmethod
-    def get_recent_price_data(symbol: str, days: int = 5) -> Optional[Dict[str, float]]:
-        """최근 가격 데이터 조회"""
->>>>>>> f2e5a610
+
         if use_local_only():
             path = os.path.join(DATA_US_DIR, f"{symbol.upper()}.csv")
             if os.path.exists(path):
                 try:
                     df = pd.read_csv(path)
-<<<<<<< HEAD
                     df['date'] = pd.to_datetime(df['date']).dt.date
                     for i in range(5):
                         target = next_day.date() + timedelta(days=i)
                         row = df[df['date'] == target]
                         if not row.empty:
                             return float(row.iloc[0]['Open'])
-=======
-                    df['date'] = pd.to_datetime(df['date'])
-                    df = df.sort_values('date')
-                    df_recent = df.tail(days)
-                    if not df_recent.empty:
-                        latest = df_recent.iloc[-1]
-                        return {
-                            'high': float(latest['High']),
-                            'low': float(latest['Low']),
-                            'close': float(latest['Close']),
-                            'open': float(latest['Open']),
-                            'volume': float(latest['Volume'])
-                        }
->>>>>>> f2e5a610
+
                 except Exception:
                     pass
             return None
