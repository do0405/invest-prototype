--- conflicted
+++ resolved
@@ -4,10 +4,6 @@
 # 주요 모듈 임포트
 from .core import (
     apply_basic_filters,
-<<<<<<< HEAD
-=======
-
->>>>>>> 4f4814cb
     screen_breakout_setup,
     check_vcp_pattern,
     screen_episode_pivot_setup,
