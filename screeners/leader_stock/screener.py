--- conflicted
+++ resolved
@@ -160,7 +160,6 @@
         growth = self.revenue_growth_map.get(ticker)
         return growth is not None and growth < 15
 
-<<<<<<< HEAD
     def _small_cap_or_recent_ipo(self, ticker):
         """소형주이거나 최근 IPO 여부 확인"""
         cap = self.market_cap_map.get(ticker)
@@ -179,24 +178,6 @@
         roc5 = (df['close'].iloc[-1] / df['close'].iloc[-5] - 1) * 100
         score = rsi + roc5
         return max(min(score, 100), 0)
-=======
-    def _small_cap_or_recent_ipo(
-        self,
-        ticker,
-        cap_threshold: int = 2_000_000_000,
-        max_ipo_age: int = 365,
-    ) -> bool:
-        """시가총액 또는 IPO 연령 조건 체크"""
-        market_cap = self.market_cap_map.get(ticker)
-        if market_cap is not None and market_cap <= cap_threshold:
-            return True
-        ipo_date = self.ipo_date_map.get(ticker)
-        if ipo_date is not None:
-            ipo_age = (self.today - ipo_date).days
-            if ipo_age <= max_ipo_age:
-                return True
-        return False
->>>>>>> f67c8104
     
     def calculate_sector_rs(self, sector_etfs):
         """섹터별 상대 강도(RS) 계산"""
