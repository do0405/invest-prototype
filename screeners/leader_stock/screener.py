--- conflicted
+++ resolved
@@ -18,11 +18,8 @@
     check_sp500_condition,
 )
 from utils.io_utils import ensure_dir, extract_ticker_from_filename
-<<<<<<< HEAD
 from utils.market_utils import get_vix_value, calculate_sector_rs, SECTOR_ETFS
-=======
-from utils.market_utils import get_vix_value, calculate_sector_rs
->>>>>>> 905af0b9
+
 
 # 결과 저장 디렉토리
 LEADER_STOCK_RESULTS_DIR = os.path.join(RESULTS_DIR, 'leader_stock')
@@ -136,13 +133,7 @@
             except Exception as e:
                 logger.warning(f"RS 메타데이터 로드 실패: {e}")
 
-<<<<<<< HEAD
-=======
-    def _get_vix(self):
-        """Wrapper around :func:`get_vix_value`."""
-        return get_vix_value()
-
->>>>>>> 905af0b9
+
     def _market_trend_ok(self):
         """SPY 200일 이동평균 및 VIX 조건 체크"""
         spy_ok = check_sp500_condition(DATA_US_DIR, ma_days=200)
@@ -176,12 +167,7 @@
         score = rsi + roc5
         return max(min(score, 100), 0)
     
-<<<<<<< HEAD
-=======
-    def calculate_sector_rs(self, sector_etfs):
-        """섹터별 상대 강도(RS) 계산."""
-        return calculate_sector_rs(sector_etfs)
->>>>>>> 905af0b9
+
     
     def screen_leader_stocks(self):
         """주도주 스크리닝 실행"""
