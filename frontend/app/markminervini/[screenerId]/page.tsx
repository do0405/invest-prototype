'use client';

import { useEffect, useState, use } from 'react';
import Link from 'next/link';
import DataTable, { DataTableColumn } from '@/components/DataTable';
<<<<<<< HEAD
import { apiClient } from '@/lib/api';
=======
>>>>>>> cd256490

interface ScreenerPageProps {
  params: Promise<{
    screenerId: string;
  }>;
}

interface ScreenerResult {
  symbol: string;
  [key: string]: any;
}

interface SliderFilter {
  key: string;
  min: number;
  max: number;
  value: [number, number];
  step: number;
}

export default function ScreenerPage({ params }: ScreenerPageProps) {
  const resolvedParams = use(params);
  const [data, setData] = useState<ScreenerResult[]>([]);
  const [filteredData, setFilteredData] = useState<ScreenerResult[]>([]);
  const [loading, setLoading] = useState(true);
  const [error, setError] = useState<string | null>(null);
  const [sortConfig, setSortConfig] = useState<{ key: string; direction: 'asc' | 'desc' } | null>(null);
  const [sliderFilters, setSliderFilters] = useState<SliderFilter[]>([]);
  const [showFilters, setShowFilters] = useState(false);
  const [description, setDescription] = useState('');

  const getScreenerName = (id: string) => {
    const names: { [key: string]: string } = {
      'advanced_financial_results': 'Advanced Financial Results',
      'integrated_results': 'Integrated Results',
      'new_tickers': 'New Tickers',
      'previous_us_with_rs': 'Previous US with RS',
      'us_with_rs': 'US with RS',
      'pattern_analysis_results': 'Pattern Analysis Results'
    };
    return names[id] || id;
  };

  useEffect(() => {
    const fetchScreenerData = async () => {
      try {
        setLoading(true);
        const response = await fetch(`/api/markminervini/${resolvedParams.screenerId}`);
        if (response.ok) {
          const result = await response.json();
          if (result.success && result.data) {
            const dataArray = Array.isArray(result.data) ? result.data : [];
            setData(dataArray);
            initializeSliderFilters(dataArray);
            setError(null);
          } else {
            setError(result.error || 'Failed to fetch screener data');
          }
        } else {
          setError('Failed to fetch screener data');
        }
      } catch (err) {
        console.error('Error fetching screener data:', err);
        setError('Network error occurred');
      } finally {
        setLoading(false);
      }
    };
    const fetchDescription = async () => {
      const res = await apiClient.getScreenerDescription(resolvedParams.screenerId);
      if (res.success && res.data) {
        setDescription(res.data as unknown as string);
      }
    };

    fetchScreenerData();
    fetchDescription();
  }, [resolvedParams.screenerId]);

  const initializeSliderFilters = (dataArray: ScreenerResult[]) => {
    if (dataArray.length === 0) return;
    
    const numericColumns = Object.keys(dataArray[0]).filter(key => {
      // Symbol/ticker 컬럼 제외
      if (key.toLowerCase().includes('symbol') || key.toLowerCase().includes('ticker')) return false;
      
      // 숫자 컬럼만 선택
      const values = dataArray.map(item => item[key]).filter(val => typeof val === 'number' && !isNaN(val));
      return values.length > 0;
    });

    const filters: SliderFilter[] = numericColumns.map(key => {
      const values = dataArray.map(item => item[key]).filter(val => typeof val === 'number' && !isNaN(val));
      const min = Math.min(...values);
      const max = Math.max(...values);
      const step = (max - min) > 100 ? Math.ceil((max - min) / 100) : 0.01;
      
      return {
        key,
        min,
        max,
        value: [min, max],
        step
      };
    });

    setSliderFilters(filters);
  };

  // 데이터 필터링 및 정렬
  useEffect(() => {
    let filtered = data.filter(item => {
      // 슬라이더 필터링
      return sliderFilters.every(filter => {
        const value = item[filter.key];
        if (typeof value !== 'number' || isNaN(value)) return true;
        return value >= filter.value[0] && value <= filter.value[1];
      });
    });

    // 정렬
    if (sortConfig) {
      filtered.sort((a, b) => {
        const aValue = a[sortConfig.key];
        const bValue = b[sortConfig.key];
        
        if (typeof aValue === 'number' && typeof bValue === 'number') {
          return sortConfig.direction === 'asc' ? aValue - bValue : bValue - aValue;
        }
        
        const aStr = String(aValue).toLowerCase();
        const bStr = String(bValue).toLowerCase();
        
        if (sortConfig.direction === 'asc') {
          return aStr < bStr ? -1 : aStr > bStr ? 1 : 0;
        } else {
          return aStr > bStr ? -1 : aStr < bStr ? 1 : 0;
        }
      });
    }

    setFilteredData(filtered);
  }, [data, sliderFilters, sortConfig]);

  const getTableHeaders = () => {
    if (data.length === 0) return [];
    
    // Symbol/ticker를 가장 먼저, True 값 컬럼 제외
    const allKeys = Object.keys(data[0]);
    const symbolKey = allKeys.find(key => 
      key.toLowerCase().includes('symbol') || key.toLowerCase().includes('ticker')
    ) || 'symbol';
    
    const otherKeys = allKeys
      .filter(key => key !== symbolKey)
      .filter(key => {
        // True 값을 가진 컬럼들을 필터링해서 제외
        const allTrue = data.every(item => item[key] === true || item[key] === 'True');
        return !allTrue;
      });
    
    return [symbolKey, ...otherKeys];
  };

  const handleSort = (key: string) => {
    setSortConfig(current => {
      if (current?.key === key) {
        return current.direction === 'asc' 
          ? { key, direction: 'desc' }
          : null;
      }
      return { key, direction: 'asc' };
    });
  };

  const handleSliderChange = (filterKey: string, newValue: [number, number]) => {
    setSliderFilters(prev => 
      prev.map(filter => 
        filter.key === filterKey 
          ? { ...filter, value: newValue }
          : filter
      )
    );
  };

  const resetFilters = () => {
    setSliderFilters(prev => 
      prev.map(filter => ({
        ...filter,
        value: [filter.min, filter.max]
      }))
    );
    setSortConfig(null);
  };

  if (loading) {
    return (
      <div className="flex justify-center items-center min-h-screen">
        <div className="text-lg">Loading screener data...</div>
      </div>
    );
  }

  if (error) {
    return (
      <div className="flex justify-center items-center min-h-screen">
        <div className="text-red-600">{error}</div>
      </div>
    );
  }

  const headers = getTableHeaders();
  const columns: DataTableColumn<ScreenerResult>[] = headers.map((header) => ({
    key: header,
    header: header.replace(/_/g, ' ').replace(/\b\w/g, l => l.toUpperCase()),
    render: (item) => {
      const value = item[header];
      if (header.toLowerCase().includes('symbol') || header.toLowerCase().includes('ticker')) {
        return <span className="font-semibold text-purple-600">{String(value ?? 'N/A')}</span>;
      }
      return typeof value === 'number' ? value.toFixed(2) : String(value ?? 'N/A');
    },
  }));

  return (
    <div className="container mx-auto px-4 py-8 max-h-screen overflow-y-auto">
      <div className="mb-6">
        <Link 
          href="/" 
          className="text-blue-500 hover:text-blue-700 mb-4 inline-block"
        >
          ← Back to Dashboard
        </Link>
        <div className="flex items-center gap-4">
          <h1 className="text-3xl font-bold text-gray-800">
            {getScreenerName(resolvedParams.screenerId)}
          </h1>
          <span className="px-3 py-1 rounded-full text-sm font-medium bg-purple-100 text-purple-800">
            🔍 Markminervini Screener
          </span>
        </div>
        <p className="text-gray-600 mt-2">
          {filteredData.length} of {data.length} results
        </p>
        {description && (
          <pre className="whitespace-pre-wrap bg-gray-50 p-4 mt-4 rounded text-sm">
            {description}
          </pre>
        )}
      </div>
      
      {/* 필터 토글 버튼 */}
      <div className="mb-6">
        <button
          onClick={() => setShowFilters(!showFilters)}
          className="px-6 py-3 bg-gradient-to-r from-purple-600 to-blue-600 text-white rounded-lg hover:from-purple-700 hover:to-blue-700 transition-all duration-300 shadow-lg hover:shadow-xl transform hover:scale-105 flex items-center gap-2"
        >
          <span className="text-lg">🎛️</span>
          {showFilters ? 'Hide Filters' : 'Show Filters'}
          <span className={`transform transition-transform duration-300 ${showFilters ? 'rotate-180' : ''}`}>
            ▼
          </span>
        </button>
      </div>

      {/* 슬라이더 필터 패널 */}
      <div className={`overflow-hidden transition-all duration-500 ease-in-out ${
        showFilters 
          ? 'max-h-96 opacity-100 transform translate-y-0' 
          : 'max-h-0 opacity-0 transform -translate-y-4'
      }`}>
        <div className="bg-gradient-to-br from-white to-gray-50 rounded-xl shadow-lg p-6 mb-6 border border-gray-200">
          <div className="flex justify-between items-center mb-4">
            <h3 className="text-lg font-semibold text-gray-800 flex items-center gap-2">
              <span>🎯</span>
              Filter Controls
            </h3>
            <button
              onClick={resetFilters}
              className="px-4 py-2 bg-gray-500 text-white rounded-md hover:bg-gray-600 transition-colors"
            >
              Reset All
            </button>
          </div>
          
          <div className="grid grid-cols-1 md:grid-cols-2 lg:grid-cols-3 gap-6">
            {sliderFilters.map((filter) => (
              <div key={filter.key} className="space-y-3">
                <label className="block text-sm font-medium text-gray-700">
                  {filter.key.replace(/_/g, ' ').replace(/\b\w/g, l => l.toUpperCase())}
                </label>
                <div className="px-3 py-2 bg-white rounded-lg border border-gray-200 shadow-sm">
                  <div className="flex justify-between text-xs text-gray-500 mb-2">
                    <span>{filter.value[0].toFixed(2)}</span>
                    <span>{filter.value[1].toFixed(2)}</span>
                  </div>
                  <input
                    type="range"
                    min={filter.min}
                    max={filter.max}
                    step={filter.step}
                    value={filter.value[0]}
                    onChange={(e) => handleSliderChange(filter.key, [parseFloat(e.target.value), filter.value[1]])}
                    className="w-full h-2 bg-gray-200 rounded-lg appearance-none cursor-pointer slider-thumb"
                  />
                  <input
                    type="range"
                    min={filter.min}
                    max={filter.max}
                    step={filter.step}
                    value={filter.value[1]}
                    onChange={(e) => handleSliderChange(filter.key, [filter.value[0], parseFloat(e.target.value)])}
                    className="w-full h-2 bg-gray-200 rounded-lg appearance-none cursor-pointer slider-thumb mt-1"
                  />
                  <div className="flex justify-between text-xs text-gray-400 mt-1">
                    <span>Min: {filter.min.toFixed(2)}</span>
                    <span>Max: {filter.max.toFixed(2)}</span>
                  </div>
                </div>
              </div>
            ))}
          </div>
        </div>
      </div>
      
      {filteredData.length > 0 ? (
        <div className="bg-white rounded-lg shadow overflow-hidden">
          <DataTable
            data={filteredData}
            columns={columns}
            headerRowClassName="bg-purple-50"
          />
        </div>
      ) : (
        <div className="text-center py-12">
          <p className="text-gray-500 text-lg">No data matches your filters.</p>
          <p className="text-gray-400 text-sm mt-2">
            Try adjusting your slider ranges or resetting filters.
          </p>
        </div>
      )}
      
      <style jsx>{`
        .slider-thumb::-webkit-slider-thumb {
          appearance: none;
          height: 20px;
          width: 20px;
          border-radius: 50%;
          background: linear-gradient(135deg, #667eea 0%, #764ba2 100%);
          cursor: pointer;
          box-shadow: 0 2px 6px rgba(0,0,0,0.2);
          transition: all 0.2s ease;
        }
        
        .slider-thumb::-webkit-slider-thumb:hover {
          transform: scale(1.1);
          box-shadow: 0 4px 12px rgba(0,0,0,0.3);
        }
        
        .slider-thumb::-moz-range-thumb {
          height: 20px;
          width: 20px;
          border-radius: 50%;
          background: linear-gradient(135deg, #667eea 0%, #764ba2 100%);
          cursor: pointer;
          border: none;
          box-shadow: 0 2px 6px rgba(0,0,0,0.2);
        }
      `}</style>
    </div>
  );
}<|MERGE_RESOLUTION|>--- conflicted
+++ resolved
@@ -3,10 +3,8 @@
 import { useEffect, useState, use } from 'react';
 import Link from 'next/link';
 import DataTable, { DataTableColumn } from '@/components/DataTable';
-<<<<<<< HEAD
 import { apiClient } from '@/lib/api';
-=======
->>>>>>> cd256490
+
 
 interface ScreenerPageProps {
   params: Promise<{
