--- conflicted
+++ resolved
@@ -4,10 +4,7 @@
 import Link from 'next/link';
 import DataTable, { DataTableColumn } from '@/components/DataTable';
 import { apiClient } from '@/lib/api';
-<<<<<<< HEAD
-=======
-
->>>>>>> f2e5a610
+
 
 interface ScreenerPageProps {
   params: Promise<{
